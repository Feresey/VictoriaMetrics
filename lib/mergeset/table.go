package mergeset

import (
	"fmt"
	"io/ioutil"
	"os"
	"path/filepath"
	"runtime"
	"sort"
	"strings"
	"sync"
	"sync/atomic"
	"time"

	"github.com/VictoriaMetrics/VictoriaMetrics/lib/bytesutil"
	"github.com/VictoriaMetrics/VictoriaMetrics/lib/fs"
	"github.com/VictoriaMetrics/VictoriaMetrics/lib/logger"
	"github.com/VictoriaMetrics/VictoriaMetrics/lib/memory"
	"github.com/VictoriaMetrics/VictoriaMetrics/lib/syncwg"
)

// maxParts is the maximum number of parts in the table.
//
// This number may be reached when the insertion pace outreaches merger pace.
const maxParts = 512

// Default number of parts to merge at once.
//
// This number has been obtained empirically - it gives the lowest possible overhead.
// See appendPartsToMerge tests for details.
const defaultPartsToMerge = 15

// The final number of parts to merge at once.
//
// It must be smaller than defaultPartsToMerge.
// Lower value improves select performance at the cost of increased
// write amplification.
const finalPartsToMerge = 2

// maxItemsPerPart is the absolute maximum number of items per part.
//
// This number should be limited by the amount of time required to merge
// such number of items. The required time shouldn't exceed a day.
//
// TODO: adjust this number using production stats.
const maxItemsPerPart = 100e9

// maxItemsPerCachedPart is the maximum items per created part by the merge,
// which must be cached in the OS page cache.
//
// Such parts are usually frequently accessed, so it is good to cache their
// contents in OS page cache.
func maxItemsPerCachedPart() uint64 {
	mem := memory.Remaining()
	// Production data shows that each item occupies ~4 bytes in the compressed part.
	// It is expected no more than defaultPartsToMerge/2 parts exist
	// in the OS page cache before they are merged into bigger part.
	// Halft of the remaining RAM must be left for lib/storage parts,
	// so the maxItems is calculated using the below code:
	maxItems := uint64(mem) / (4 * defaultPartsToMerge)
	if maxItems < 1e6 {
		maxItems = 1e6
	}
	return maxItems
}

// The interval for flushing (converting) recent raw items into parts,
// so they become visible to search.
const rawItemsFlushInterval = time.Second

// Table represents mergeset table.
type Table struct {
	// Atomically updated counters must go first in the struct, so they are properly
	// aligned to 8 bytes on 32-bit architectures.
	// See https://github.com/VictoriaMetrics/VictoriaMetrics/issues/212

	activeMerges   uint64
	mergesCount    uint64
	itemsMerged    uint64
	assistedMerges uint64

	mergeIdx uint64

	path string

	flushCallback func()

	prepareBlock PrepareBlockCallback

	partsLock sync.Mutex
	parts     []*partWrapper

	rawItemsBlocks        []*inmemoryBlock
	rawItemsLock          sync.Mutex
	rawItemsLastFlushTime time.Time

	snapshotLock sync.RWMutex

	flockF *os.File

	stopCh chan struct{}

	// Use syncwg instead of sync, since Add/Wait may be called from concurrent goroutines.
	partMergersWG syncwg.WaitGroup

	rawItemsFlusherWG sync.WaitGroup

	convertersWG sync.WaitGroup

	// Use syncwg instead of sync, since Add/Wait may be called from concurrent goroutines.
	rawItemsPendingFlushesWG syncwg.WaitGroup
}

type partWrapper struct {
	p *part

	mp *inmemoryPart

	refCount uint64

	isInMerge bool
}

func (pw *partWrapper) incRef() {
	atomic.AddUint64(&pw.refCount, 1)
}

func (pw *partWrapper) decRef() {
	n := atomic.AddUint64(&pw.refCount, ^uint64(0))
	if int64(n) < 0 {
		logger.Panicf("BUG: pw.refCount must be bigger than 0; got %d", int64(n))
	}
	if n > 0 {
		return
	}

	if pw.mp != nil {
		putInmemoryPart(pw.mp)
		pw.mp = nil
	}
	pw.p.MustClose()
	pw.p = nil
}

// OpenTable opens a table on the given path.
//
// Optional flushCallback is called every time new data batch is flushed
// to the underlying storage and becomes visible to search.
//
// Optional prepareBlock is called during merge before flushing the prepared block
// to persistent storage.
//
// The table is created if it doesn't exist yet.
func OpenTable(path string, flushCallback func(), prepareBlock PrepareBlockCallback) (*Table, error) {
	path = filepath.Clean(path)
	logger.Infof("opening table %q...", path)
	startTime := time.Now()

	// Create a directory for the table if it doesn't exist yet.
	if err := fs.MkdirAllIfNotExist(path); err != nil {
		return nil, fmt.Errorf("cannot create directory %q: %s", path, err)
	}

	// Protect from concurrent opens.
	flockF, err := fs.CreateFlockFile(path)
	if err != nil {
		return nil, err
	}

	// Open table parts.
	pws, err := openParts(path)
	if err != nil {
		return nil, fmt.Errorf("cannot open table parts at %q: %s", path, err)
	}

	tb := &Table{
		path:          path,
		flushCallback: flushCallback,
		prepareBlock:  prepareBlock,
		parts:         pws,
		mergeIdx:      uint64(time.Now().UnixNano()),
		flockF:        flockF,
		stopCh:        make(chan struct{}),
	}
	tb.startPartMergers()
	tb.startRawItemsFlusher()

	var m TableMetrics
	tb.UpdateMetrics(&m)
	logger.Infof("table %q has been opened in %s; partsCount: %d; blocksCount: %d, itemsCount: %d; sizeBytes: %d",
		path, time.Since(startTime), m.PartsCount, m.BlocksCount, m.ItemsCount, m.SizeBytes)

	tb.convertersWG.Add(1)
	go func() {
		tb.convertToV1280()
		tb.convertersWG.Done()
	}()

	return tb, nil
}

// MustClose closes the table.
func (tb *Table) MustClose() {
	close(tb.stopCh)

	logger.Infof("waiting for raw items flusher to stop on %q...", tb.path)
	startTime := time.Now()
	tb.rawItemsFlusherWG.Wait()
	logger.Infof("raw items flusher stopped in %s on %q", time.Since(startTime), tb.path)

	logger.Infof("waiting for converters to stop on %q...", tb.path)
	startTime = time.Now()
	tb.convertersWG.Wait()
	logger.Infof("converters stopped in %s on %q", time.Since(startTime), tb.path)

	logger.Infof("waiting for part mergers to stop on %q...", tb.path)
	startTime = time.Now()
	tb.partMergersWG.Wait()
	logger.Infof("part mergers stopped in %s on %q", time.Since(startTime), tb.path)

	logger.Infof("flushing inmemory parts to files on %q...", tb.path)
	startTime = time.Now()

	// Flush raw items the last time before exit.
	tb.flushRawItems(true)

	// Flush inmemory parts to disk.
	var pws []*partWrapper
	tb.partsLock.Lock()
	for _, pw := range tb.parts {
		if pw.mp == nil {
			continue
		}
		if pw.isInMerge {
			logger.Panicf("BUG: the inmemory part %s mustn't be in merge after stopping parts merger in %q", &pw.mp.ph, tb.path)
		}
		pw.isInMerge = true
		pws = append(pws, pw)
	}
	tb.partsLock.Unlock()

	if err := tb.mergePartsOptimal(pws, nil); err != nil {
		logger.Panicf("FATAL: cannot flush inmemory parts to files in %q: %s", tb.path, err)
	}
	logger.Infof("%d inmemory parts have been flushed to files in %s on %q", len(pws), time.Since(startTime), tb.path)

	// Remove references to parts from the tb, so they may be eventually closed
	// after all the searches are done.
	tb.partsLock.Lock()
	parts := tb.parts
	tb.parts = nil
	tb.partsLock.Unlock()

	for _, pw := range parts {
		pw.decRef()
	}

	// Release flockF
	if err := tb.flockF.Close(); err != nil {
		logger.Panicf("FATAL:cannot close %q: %s", tb.flockF.Name(), err)
	}
}

// Path returns the path to tb on the filesystem.
func (tb *Table) Path() string {
	return tb.path
}

// TableMetrics contains essential metrics for the Table.
type TableMetrics struct {
	ActiveMerges   uint64
	MergesCount    uint64
	ItemsMerged    uint64
	AssistedMerges uint64

	PendingItems uint64

	PartsCount uint64

	BlocksCount uint64
	ItemsCount  uint64
	SizeBytes   uint64

	DataBlocksCacheSize     uint64
	DataBlocksCacheRequests uint64
	DataBlocksCacheMisses   uint64

	IndexBlocksCacheSize     uint64
	IndexBlocksCacheRequests uint64
	IndexBlocksCacheMisses   uint64

	PartsRefCount uint64
}

// UpdateMetrics updates m with metrics from tb.
func (tb *Table) UpdateMetrics(m *TableMetrics) {
	m.ActiveMerges += atomic.LoadUint64(&tb.activeMerges)
	m.MergesCount += atomic.LoadUint64(&tb.mergesCount)
	m.ItemsMerged += atomic.LoadUint64(&tb.itemsMerged)
	m.AssistedMerges += atomic.LoadUint64(&tb.assistedMerges)

	tb.rawItemsLock.Lock()
	for _, ib := range tb.rawItemsBlocks {
		m.PendingItems += uint64(len(ib.items))
	}
	tb.rawItemsLock.Unlock()

	tb.partsLock.Lock()
	m.PartsCount += uint64(len(tb.parts))
	for _, pw := range tb.parts {
		p := pw.p

		m.BlocksCount += p.ph.blocksCount
		m.ItemsCount += p.ph.itemsCount
		m.SizeBytes += p.size

		m.DataBlocksCacheSize += p.ibCache.Len()
		m.DataBlocksCacheRequests += p.ibCache.Requests()
		m.DataBlocksCacheMisses += p.ibCache.Misses()

		m.IndexBlocksCacheSize += p.idxbCache.Len()
		m.IndexBlocksCacheRequests += p.idxbCache.Requests()
		m.IndexBlocksCacheMisses += p.idxbCache.Misses()

		m.PartsRefCount += atomic.LoadUint64(&pw.refCount)
	}
	tb.partsLock.Unlock()

	atomic.AddUint64(&m.DataBlocksCacheRequests, atomic.LoadUint64(&inmemoryBlockCacheRequests))
	atomic.AddUint64(&m.DataBlocksCacheMisses, atomic.LoadUint64(&inmemoryBlockCacheMisses))

	atomic.AddUint64(&m.IndexBlocksCacheRequests, atomic.LoadUint64(&indexBlockCacheRequests))
	atomic.AddUint64(&m.IndexBlocksCacheMisses, atomic.LoadUint64(&indexBlockCacheMisses))
}

// AddItems adds the given items to the tb.
func (tb *Table) AddItems(items [][]byte) error {
	var err error
	var blocksToMerge []*inmemoryBlock

	tb.rawItemsLock.Lock()
	if len(tb.rawItemsBlocks) == 0 {
		ib := getInmemoryBlock()
		tb.rawItemsBlocks = append(tb.rawItemsBlocks, ib)
	}
	ib := tb.rawItemsBlocks[len(tb.rawItemsBlocks)-1]
	for _, item := range items {
		if !ib.Add(item) {
			ib = getInmemoryBlock()
			if !ib.Add(item) {
				putInmemoryBlock(ib)
				err = fmt.Errorf("cannot insert an item %q into an empty inmemoryBlock on %q; it looks like the item is too large? len(item)=%d",
					item, tb.path, len(item))
				break
			}
			tb.rawItemsBlocks = append(tb.rawItemsBlocks, ib)
		}
	}
	if len(tb.rawItemsBlocks) >= 1024 {
		blocksToMerge = tb.rawItemsBlocks
		tb.rawItemsBlocks = nil
		tb.rawItemsLastFlushTime = time.Now()
	}
	tb.rawItemsLock.Unlock()

	if blocksToMerge == nil {
		// Fast path.
		return err
	}

	// Slow path: merge blocksToMerge.
	tb.mergeRawItemsBlocks(blocksToMerge)
	return err
}

// getParts appends parts snapshot to dst and returns it.
//
// The appended parts must be released with putParts.
func (tb *Table) getParts(dst []*partWrapper) []*partWrapper {
	tb.partsLock.Lock()
	for _, pw := range tb.parts {
		pw.incRef()
	}
	dst = append(dst, tb.parts...)
	tb.partsLock.Unlock()

	return dst
}

// putParts releases the given pws obtained via getParts.
func (tb *Table) putParts(pws []*partWrapper) {
	for _, pw := range pws {
		pw.decRef()
	}
}

func (tb *Table) startRawItemsFlusher() {
	tb.rawItemsFlusherWG.Add(1)
	go func() {
		tb.rawItemsFlusher()
		tb.rawItemsFlusherWG.Done()
	}()
}

func (tb *Table) rawItemsFlusher() {
	t := time.NewTimer(rawItemsFlushInterval)
	for {
		select {
		case <-tb.stopCh:
			return
		case <-t.C:
			t.Reset(rawItemsFlushInterval)
		}

		tb.flushRawItems(false)
	}
}

const convertToV1280FileName = "converted-to-v1.28.0"

func (tb *Table) convertToV1280() {
	// Convert tag->metricID rows into tag->metricIDs rows when upgrading to v1.28.0+.
	flagFilePath := tb.path + "/" + convertToV1280FileName
	if fs.IsPathExist(flagFilePath) {
		// The conversion has been already performed.
		return
	}

	getAllPartsForMerge := func() []*partWrapper {
		var pws []*partWrapper
		tb.partsLock.Lock()
		for _, pw := range tb.parts {
			if pw.isInMerge {
				continue
			}
			pw.isInMerge = true
			pws = append(pws, pw)
		}
		tb.partsLock.Unlock()
		return pws
	}
	pws := getAllPartsForMerge()
	if len(pws) > 0 {
		logger.Infof("started round 1 of background conversion of %q to v1.28.0 format; merge %d parts", tb.path, len(pws))
		startTime := time.Now()
		if err := tb.mergePartsOptimal(pws, tb.stopCh); err != nil {
			logger.Errorf("failed round 1 of background conversion of %q to v1.28.0 format: %s", tb.path, err)
			return
		}
		logger.Infof("finished round 1 of background conversion of %q to v1.28.0 format in %s", tb.path, time.Since(startTime))

		// The second round is needed in order to merge small blocks
		// with tag->metricIDs rows left after the first round.
		pws = getAllPartsForMerge()
		logger.Infof("started round 2 of background conversion of %q to v1.28.0 format; merge %d parts", tb.path, len(pws))
		startTime = time.Now()
		if len(pws) > 0 {
			if err := tb.mergePartsOptimal(pws, tb.stopCh); err != nil {
				logger.Errorf("failed round 2 of background conversion of %q to v1.28.0 format: %s", tb.path, err)
				return
			}
		}
		logger.Infof("finished round 2 of background conversion of %q to v1.28.0 format in %s", tb.path, time.Since(startTime))
	}

	if err := fs.WriteFileAtomically(flagFilePath, []byte("ok")); err != nil {
		logger.Panicf("FATAL: cannot create %q: %s", flagFilePath, err)
	}
}

func (tb *Table) mergePartsOptimal(pws []*partWrapper, stopCh <-chan struct{}) error {
	for len(pws) > defaultPartsToMerge {
		if err := tb.mergeParts(pws[:defaultPartsToMerge], stopCh, false); err != nil {
			return fmt.Errorf("cannot merge %d parts: %s", defaultPartsToMerge, err)
		}
		pws = pws[defaultPartsToMerge:]
	}
	if len(pws) > 0 {
		if err := tb.mergeParts(pws, stopCh, false); err != nil {
			return fmt.Errorf("cannot merge %d parts: %s", len(pws), err)
		}
	}
	return nil
}

// DebugFlush flushes all the added items to the storage,
// so they become visible to search.
//
// This function is only for debugging and testing.
func (tb *Table) DebugFlush() {
	tb.flushRawItems(true)

	// Wait for background flushers to finish.
	tb.rawItemsPendingFlushesWG.Wait()
}

func (tb *Table) flushRawItems(isFinal bool) {
	tb.rawItemsPendingFlushesWG.Add(1)
	defer tb.rawItemsPendingFlushesWG.Done()

	mustFlush := false
	currentTime := time.Now()
	var blocksToMerge []*inmemoryBlock

	tb.rawItemsLock.Lock()
	if isFinal || currentTime.Sub(tb.rawItemsLastFlushTime) > rawItemsFlushInterval {
		mustFlush = true
		blocksToMerge = tb.rawItemsBlocks
		tb.rawItemsBlocks = nil
		tb.rawItemsLastFlushTime = currentTime
	}
	tb.rawItemsLock.Unlock()

	if mustFlush {
		tb.mergeRawItemsBlocks(blocksToMerge)
	}
}

func (tb *Table) mergeRawItemsBlocks(blocksToMerge []*inmemoryBlock) {
	tb.partMergersWG.Add(1)
	defer tb.partMergersWG.Done()

	pws := make([]*partWrapper, 0, (len(blocksToMerge)+defaultPartsToMerge-1)/defaultPartsToMerge)
	for len(blocksToMerge) > 0 {
		n := defaultPartsToMerge
		if n > len(blocksToMerge) {
			n = len(blocksToMerge)
		}
		pw := tb.mergeInmemoryBlocks(blocksToMerge[:n])
		blocksToMerge = blocksToMerge[n:]
		if pw == nil {
			continue
		}
		pw.isInMerge = true
		pws = append(pws, pw)
	}
	if len(pws) > 0 {
		if err := tb.mergeParts(pws, nil, true); err != nil {
			logger.Panicf("FATAL: cannot merge raw parts: %s", err)
		}
		if tb.flushCallback != nil {
			tb.flushCallback()
		}
	}

	for {
		tb.partsLock.Lock()
		ok := len(tb.parts) <= maxParts
		tb.partsLock.Unlock()
		if ok {
			return
		}

		// The added part exceeds maxParts count. Assist with merging other parts.
		err := tb.mergeExistingParts(false)
		if err == nil {
			atomic.AddUint64(&tb.assistedMerges, 1)
			continue
		}
		if err == errNothingToMerge || err == errForciblyStopped {
			return
		}
		logger.Panicf("FATAL: cannot merge small parts: %s", err)
	}
}

func (tb *Table) mergeInmemoryBlocks(blocksToMerge []*inmemoryBlock) *partWrapper {
	// Convert blocksToMerge into inmemoryPart's
	pws := make([]*partWrapper, 0, len(blocksToMerge))
	for _, ib := range blocksToMerge {
		if len(ib.items) == 0 {
			continue
		}
		mp := getInmemoryPart()
		mp.Init(ib)
		putInmemoryBlock(ib)
		p := mp.NewPart()
		pw := &partWrapper{
			p:        p,
			mp:       mp,
			refCount: 1,
		}
		pws = append(pws, pw)
	}
	if len(pws) == 0 {
		return nil
	}
	if len(pws) == 1 {
		return pws[0]
	}
	defer func() {
		// Return source inmemoryParts to pool.
		for _, pw := range pws {
			putInmemoryPart(pw.mp)
		}
	}()

	atomic.AddUint64(&tb.mergesCount, 1)
	atomic.AddUint64(&tb.activeMerges, 1)
	defer atomic.AddUint64(&tb.activeMerges, ^uint64(0))

	// Prepare blockStreamReaders for source parts.
	bsrs := make([]*blockStreamReader, 0, len(pws))
	for _, pw := range pws {
		bsr := getBlockStreamReader()
		bsr.InitFromInmemoryPart(pw.mp)
		bsrs = append(bsrs, bsr)
	}

	// Prepare blockStreamWriter for destination part.
	bsw := getBlockStreamWriter()
	compressLevel := 1
	mpDst := getInmemoryPart()
	bsw.InitFromInmemoryPart(mpDst, compressLevel)

	// Merge parts.
	// The merge shouldn't be interrupted by stopCh,
	// since it may be final after stopCh is closed.
	if err := mergeBlockStreams(&mpDst.ph, bsw, bsrs, tb.prepareBlock, nil, &tb.itemsMerged); err != nil {
		logger.Panicf("FATAL: cannot merge inmemoryBlocks: %s", err)
	}
	putBlockStreamWriter(bsw)
	for _, bsr := range bsrs {
		putBlockStreamReader(bsr)
	}

	p := mpDst.NewPart()
	return &partWrapper{
		p:        p,
		mp:       mpDst,
		refCount: 1,
	}
}

func (tb *Table) startPartMergers() {
	for i := 0; i < mergeWorkersCount; i++ {
		tb.partMergersWG.Add(1)
		go func() {
			if err := tb.partMerger(); err != nil {
				logger.Panicf("FATAL: unrecoverable error when merging parts in %q: %s", tb.path, err)
			}
			tb.partMergersWG.Done()
		}()
	}
}

func (tb *Table) mergeExistingParts(isFinal bool) error {
	maxItems := tb.maxOutPartItems()
	if maxItems > maxItemsPerPart {
		maxItems = maxItemsPerPart
	}

	tb.partsLock.Lock()
	pws := getPartsToMerge(tb.parts, maxItems, isFinal)
	tb.partsLock.Unlock()

	return tb.mergeParts(pws, tb.stopCh, false)
}

const (
	minMergeSleepTime = time.Millisecond
	maxMergeSleepTime = time.Second
)

func (tb *Table) partMerger() error {
	sleepTime := minMergeSleepTime
	var lastMergeTime time.Time
	isFinal := false
	t := time.NewTimer(sleepTime)
	for {
		err := tb.mergeExistingParts(isFinal)
		if err == nil {
			// Try merging additional parts.
			sleepTime = minMergeSleepTime
			lastMergeTime = time.Now()
			isFinal = false
			continue
		}
		if err == errForciblyStopped {
			// The merger has been stopped.
			return nil
		}
		if err != errNothingToMerge {
			return err
		}
		if time.Since(lastMergeTime) > 30*time.Second {
			// We have free time for merging into bigger parts.
			// This should improve select performance.
			lastMergeTime = time.Now()
			isFinal = true
			continue
		}

		// Nothing to merge. Sleep for a while and try again.
		sleepTime *= 2
		if sleepTime > maxMergeSleepTime {
			sleepTime = maxMergeSleepTime
		}
		select {
		case <-tb.stopCh:
			return nil
		case <-t.C:
			t.Reset(sleepTime)
		}
	}
}

var errNothingToMerge = fmt.Errorf("nothing to merge")

func (tb *Table) mergeParts(pws []*partWrapper, stopCh <-chan struct{}, isOuterParts bool) error {
	if len(pws) == 0 {
		// Nothing to merge.
		return errNothingToMerge
	}

	atomic.AddUint64(&tb.mergesCount, 1)
	atomic.AddUint64(&tb.activeMerges, 1)
	defer atomic.AddUint64(&tb.activeMerges, ^uint64(0))

	startTime := time.Now()

	defer func() {
		// Remove isInMerge flag from pws.
		tb.partsLock.Lock()
		for _, pw := range pws {
			if !pw.isInMerge {
				logger.Panicf("BUG: missing isInMerge flag on the part %q", pw.p.path)
			}
			pw.isInMerge = false
		}
		tb.partsLock.Unlock()
	}()

	// Prepare blockStreamReaders for source parts.
	bsrs := make([]*blockStreamReader, 0, len(pws))
	defer func() {
		for _, bsr := range bsrs {
			putBlockStreamReader(bsr)
		}
	}()
	for _, pw := range pws {
		bsr := getBlockStreamReader()
		if pw.mp != nil {
			if !isOuterParts {
				logger.Panicf("BUG: inmemory part must be always outer")
			}
			bsr.InitFromInmemoryPart(pw.mp)
		} else {
			if err := bsr.InitFromFilePart(pw.p.path); err != nil {
				return fmt.Errorf("cannot open source part for merging: %s", err)
			}
		}
		bsrs = append(bsrs, bsr)
	}

	outItemsCount := uint64(0)
	for _, pw := range pws {
		outItemsCount += pw.p.ph.itemsCount
	}
	nocache := true
	if outItemsCount < maxItemsPerCachedPart() {
		// Cache small (i.e. recent) output parts in OS file cache,
		// since there is high chance they will be read soon.
		nocache = false
	}

	// Prepare blockStreamWriter for destination part.
	mergeIdx := tb.nextMergeIdx()
	tmpPartPath := fmt.Sprintf(filepath.FromSlash("%s/tmp/%016X"), tb.path, mergeIdx)
	bsw := getBlockStreamWriter()
	compressLevel := getCompressLevelForPartItems(outItemsCount)
	if err := bsw.InitFromFilePart(tmpPartPath, nocache, compressLevel); err != nil {
		return fmt.Errorf("cannot create destination part %q: %s", tmpPartPath, err)
	}

	// Merge parts into a temporary location.
	var ph partHeader
	err := mergeBlockStreams(&ph, bsw, bsrs, tb.prepareBlock, stopCh, &tb.itemsMerged)
	putBlockStreamWriter(bsw)
	if err != nil {
		if err == errForciblyStopped {
			return err
		}
		return fmt.Errorf("error when merging parts to %q: %s", tmpPartPath, err)
	}
	if err := ph.WriteMetadata(tmpPartPath); err != nil {
		return fmt.Errorf("cannot write metadata to destination part %q: %s", tmpPartPath, err)
	}

	// Close bsrs (aka source parts).
	for _, bsr := range bsrs {
		putBlockStreamReader(bsr)
	}
	bsrs = nil

	// Create a transaction for atomic deleting old parts and moving
	// new part to its destination place.
	var bb bytesutil.ByteBuffer
	for _, pw := range pws {
		if pw.mp == nil {
			fmt.Fprintf(&bb, "%s\n", pw.p.path)
		}
	}
	dstPartPath := ph.Path(tb.path, mergeIdx)
	fmt.Fprintf(&bb, "%s -> %s\n", tmpPartPath, dstPartPath)
	txnPath := fmt.Sprintf(filepath.FromSlash("%s/txn/%016X"), tb.path, mergeIdx)
	if err := fs.WriteFileAtomically(txnPath, bb.B); err != nil {
		return fmt.Errorf("cannot create transaction file %q: %s", txnPath, err)
	}

	// Run the created transaction.
	if err := runTransaction(&tb.snapshotLock, tb.path, txnPath); err != nil {
		return fmt.Errorf("cannot execute transaction %q: %s", txnPath, err)
	}

	// Open the merged part.
	newP, err := openFilePart(dstPartPath)
	if err != nil {
		return fmt.Errorf("cannot open merged part %q: %s", dstPartPath, err)
	}
	newPSize := newP.size
	newPW := &partWrapper{
		p:        newP,
		refCount: 1,
	}

	// Atomically remove old parts and add new part.
	m := make(map[*partWrapper]bool, len(pws))
	for _, pw := range pws {
		m[pw] = true
	}
	if len(m) != len(pws) {
		logger.Panicf("BUG: %d duplicate parts found in the merge of %d parts", len(pws)-len(m), len(pws))
	}
	removedParts := 0
	tb.partsLock.Lock()
	tb.parts, removedParts = removeParts(tb.parts, m)
	tb.parts = append(tb.parts, newPW)
	tb.partsLock.Unlock()
	if removedParts != len(m) {
		if !isOuterParts {
			logger.Panicf("BUG: unexpected number of parts removed; got %d; want %d", removedParts, len(m))
		}
		if removedParts != 0 {
			logger.Panicf("BUG: removed non-zero outer parts: %d", removedParts)
		}
	}

	// Remove partition references from old parts.
	for _, pw := range pws {
		pw.decRef()
	}

	d := time.Since(startTime)
	if d > 10*time.Second {
		logger.Infof("merged %d items in %s at %d items/sec to %q; sizeBytes: %d", outItemsCount, d, int(float64(outItemsCount)/d.Seconds()), dstPartPath, newPSize)
	}

	return nil
}

func getCompressLevelForPartItems(itemsCount uint64) int {
	if itemsCount < 1<<19 {
		return 1
	}
	if itemsCount < 1<<22 {
		return 2
	}
	if itemsCount < 1<<25 {
		return 3
	}
	if itemsCount < 1<<28 {
		return 4
	}
	return 5
}

func (tb *Table) nextMergeIdx() uint64 {
	return atomic.AddUint64(&tb.mergeIdx, 1)
}

var (
	maxOutPartItemsLock     sync.Mutex
	maxOutPartItemsDeadline time.Time
	lastMaxOutPartItems     uint64
)

func (tb *Table) maxOutPartItems() uint64 {
	maxOutPartItemsLock.Lock()
	if time.Until(maxOutPartItemsDeadline) < 0 {
		lastMaxOutPartItems = tb.maxOutPartItemsSlow()
		maxOutPartItemsDeadline = time.Now().Add(time.Second)
	}
	n := lastMaxOutPartItems
	maxOutPartItemsLock.Unlock()
	return n
}

func (tb *Table) maxOutPartItemsSlow() uint64 {
	freeSpace := fs.MustGetFreeSpace(tb.path)

	// Calculate the maximum number of items in the output merge part
	// by dividing the freeSpace by 4 and by the number of concurrent
	// mergeWorkersCount.
	// This assumes each item is compressed into 4 bytes.
	return freeSpace / uint64(mergeWorkersCount) / 4
}

var mergeWorkersCount = func() int {
	return runtime.GOMAXPROCS(-1)
}()

func openParts(path string) ([]*partWrapper, error) {
	// The path can be missing after restoring from backup, so create it if needed.
	if err := fs.MkdirAllIfNotExist(path); err != nil {
		return nil, err
	}
	d, err := os.Open(path)
	if err != nil {
		return nil, fmt.Errorf("cannot open difrectory: %s", err)
	}
	defer fs.MustClose(d)

	// Run remaining transactions and cleanup /txn and /tmp directories.
	// Snapshots cannot be created yet, so use fakeSnapshotLock.
	var fakeSnapshotLock sync.RWMutex
	if err := runTransactions(&fakeSnapshotLock, path); err != nil {
		return nil, fmt.Errorf("cannot run transactions: %s", err)
	}

	txnDir := filepath.Join(path, "txn")
	fs.MustRemoveAll(txnDir)
	if err := fs.MkdirAllFailIfExist(txnDir); err != nil {
		return nil, fmt.Errorf("cannot create %q: %s", txnDir, err)
	}

	tmpDir := filepath.Join(path, "tmp")
	fs.MustRemoveAll(tmpDir)
	if err := fs.MkdirAllFailIfExist(tmpDir); err != nil {
		return nil, fmt.Errorf("cannot create %q: %s", tmpDir, err)
	}

	fs.MustSyncPath(path)

	// Open parts.
	fis, err := d.Readdir(-1)
	if err != nil {
		return nil, fmt.Errorf("cannot read directory: %s", err)
	}
	var pws []*partWrapper
	for _, fi := range fis {
		if !fs.IsDirOrSymlink(fi) {
			// Skip non-directories.
			continue
		}
		fn := fi.Name()
		if isSpecialDir(fn) {
			// Skip special dirs.
			continue
		}
		partPath := filepath.Join(path, fn)
		p, err := openFilePart(partPath)
		if err != nil {
			mustCloseParts(pws)
			return nil, fmt.Errorf("cannot open part %q: %s", partPath, err)
		}
		pw := &partWrapper{
			p:        p,
			refCount: 1,
		}
		pws = append(pws, pw)
	}

	return pws, nil
}

func mustCloseParts(pws []*partWrapper) {
	for _, pw := range pws {
		if pw.refCount != 1 {
			logger.Panicf("BUG: unexpected refCount when closing part %q: %d; want 1", pw.p.path, pw.refCount)
		}
		pw.p.MustClose()
	}
}

// CreateSnapshotAt creates tb snapshot in the given dstDir.
//
// Snapshot is created using linux hard links, so it is usually created
// very quickly.
func (tb *Table) CreateSnapshotAt(dstDir string) error {
	logger.Infof("creating Table snapshot of %q...", tb.path)
	startTime := time.Now()

	var err error
	srcDir := tb.path
	srcDir, err = filepath.Abs(srcDir)
	if err != nil {
		return fmt.Errorf("cannot obtain absolute dir for %q: %s", srcDir, err)
	}
	dstDir, err = filepath.Abs(dstDir)
	if err != nil {
		return fmt.Errorf("cannot obtain absolute dir for %q: %s", dstDir, err)
	}
	if strings.HasPrefix(dstDir, srcDir+"/") {
		return fmt.Errorf("cannot create snapshot %q inside the data dir %q", dstDir, srcDir)
	}

	// Flush inmemory items to disk.
	tb.flushRawItems(true)

	// The snapshot must be created under the lock in order to prevent from
	// concurrent modifications via runTransaction.
	tb.snapshotLock.Lock()
	defer tb.snapshotLock.Unlock()

	if err := fs.MkdirAllFailIfExist(dstDir); err != nil {
		return fmt.Errorf("cannot create snapshot dir %q: %s", dstDir, err)
	}

	d, err := os.Open(srcDir)
	if err != nil {
		return fmt.Errorf("cannot open difrectory: %s", err)
	}
	defer fs.MustClose(d)

	fis, err := d.Readdir(-1)
	if err != nil {
		return fmt.Errorf("cannot read directory: %s", err)
	}
	for _, fi := range fis {
		fn := fi.Name()
		if !fs.IsDirOrSymlink(fi) {
			switch fn {
			case convertToV1280FileName:
				srcPath := srcDir + "/" + fn
				dstPath := dstDir + "/" + fn
				if err := os.Link(srcPath, dstPath); err != nil {
					return fmt.Errorf("cannot hard link from %q to %q: %s", srcPath, dstPath, err)
				}
			default:
				// Skip other non-directories.
			}
			continue
		}
		if isSpecialDir(fn) {
			// Skip special dirs.
			continue
		}
		srcPartPath := filepath.Join(srcDir, fn)
		dstPartPath := filepath.Join(dstDir, fn)
		if err := fs.HardLinkFiles(srcPartPath, dstPartPath); err != nil {
			return fmt.Errorf("cannot create hard links from %q to %q: %s", srcPartPath, dstPartPath, err)
		}
	}

	fs.MustSyncPath(dstDir)
	parentDir := filepath.Dir(dstDir)
	fs.MustSyncPath(parentDir)

	logger.Infof("created Table snapshot of %q at %q in %s", srcDir, dstDir, time.Since(startTime))
	return nil
}

func runTransactions(txnLock *sync.RWMutex, path string) error {
<<<<<<< HEAD
	txnDir := filepath.Join(path, "txn")
=======
	// Wait until all the previous pending transaction deletions are finished.
	pendingTxnDeletionsWG.Wait()

	// Make sure all the current transaction deletions are finished before exiting.
	defer pendingTxnDeletionsWG.Wait()

	txnDir := path + "/txn"
>>>>>>> e3c462f0
	d, err := os.Open(txnDir)
	if err != nil {
		if os.IsNotExist(err) {
			return nil
		}
		return fmt.Errorf("cannot open %q: %s", txnDir, err)
	}
	defer fs.MustClose(d)

	fis, err := d.Readdir(-1)
	if err != nil {
		return fmt.Errorf("cannot read directory %q: %s", d.Name(), err)
	}

	// Sort transaction files by id, since transactions must be ordered.
	sort.Slice(fis, func(i, j int) bool {
		return fis[i].Name() < fis[j].Name()
	})

	for _, fi := range fis {
		fn := fi.Name()
		if fs.IsTemporaryFileName(fn) {
			// Skip temporary files, which could be left after unclean shutdown.
			continue
		}
		txnPath := filepath.Join(txnDir, fn)
		if err := runTransaction(txnLock, path, txnPath); err != nil {
			return fmt.Errorf("cannot run transaction from %q: %s", txnPath, err)
		}
	}
	return nil
}

func runTransaction(txnLock *sync.RWMutex, pathPrefix, txnPath string) error {
	// The transaction must be run under read lock in order to provide
	// consistent snapshots with Table.CreateSnapshot().
	txnLock.RLock()
	defer txnLock.RUnlock()

	data, err := ioutil.ReadFile(txnPath)
	if err != nil {
		return fmt.Errorf("cannot read transaction file: %s", err)
	}
	if len(data) > 0 && data[len(data)-1] == '\n' {
		data = data[:len(data)-1]
	}
	paths := strings.Split(string(data), "\n")

	if len(paths) == 0 {
		return fmt.Errorf("empty transaction")
	}
	rmPaths := paths[:len(paths)-1]
	mvPaths := strings.Split(paths[len(paths)-1], " -> ")
	if len(mvPaths) != 2 {
		return fmt.Errorf("invalid last line in the transaction file: got %q; must contain `srcPath -> dstPath`", paths[len(paths)-1])
	}

	// Remove old paths. It is OK if certain paths don't exist.
	var removeWG sync.WaitGroup
	for _, path := range rmPaths {
		path, err := validatePath(pathPrefix, path)
		if err != nil {
			return fmt.Errorf("invalid path to remove: %s", err)
		}
		removeWG.Add(1)
		fs.MustRemoveAllWithDoneCallback(path, removeWG.Done)
	}

	// Move the new part to new directory.
	srcPath := mvPaths[0]
	dstPath := mvPaths[1]
	srcPath, err = validatePath(pathPrefix, srcPath)
	if err != nil {
		return fmt.Errorf("invalid source path to rename: %s", err)
	}
	dstPath, err = validatePath(pathPrefix, dstPath)
	if err != nil {
		return fmt.Errorf("invalid destination path to rename: %s", err)
	}
	if fs.IsPathExist(srcPath) {
		if err := os.Rename(srcPath, dstPath); err != nil {
			return fmt.Errorf("cannot rename %q to %q: %s", srcPath, dstPath, err)
		}
	} else if !fs.IsPathExist(dstPath) {
		// Emit info message for the expected condition after unclean shutdown on NFS disk.
		// The dstPath part may be missing because it could be already merged into bigger part
		// while old source parts for the current txn weren't still deleted due to NFS locks.
		logger.Infof("cannot find both source and destination paths: %q -> %q; this may be the case after unclean shutdown (OOM, `kill -9`, hard reset) on NFS disk",
			srcPath, dstPath)
	}

	// Flush pathPrefix directory metadata to the underying storage.
	fs.MustSyncPath(pathPrefix)

	pendingTxnDeletionsWG.Add(1)
	go func() {
		defer pendingTxnDeletionsWG.Done()
		// Remove the transaction file only after all the source paths are deleted.
		// This is required for NFS mounts. See https://github.com/VictoriaMetrics/VictoriaMetrics/issues/61 .
		removeWG.Wait()
		if err := os.Remove(txnPath); err != nil {
			logger.Errorf("cannot remove transaction file %q: %s", txnPath, err)
		}
	}()

	return nil
}

var pendingTxnDeletionsWG syncwg.WaitGroup

func validatePath(pathPrefix, path string) (string, error) {
	var err error

	pathPrefix, err = filepath.Abs(pathPrefix)
	if err != nil {
		return path, fmt.Errorf("cannot determine absolute path for pathPrefix=%q: %s", pathPrefix, err)
	}

	path, err = filepath.Abs(path)
	if err != nil {
		return path, fmt.Errorf("cannot determine absolute path for %q: %s", path, err)
	}
	pathDir := pathPrefix + string(os.PathSeparator)
	if !strings.HasPrefix(path, pathDir) {
		return path, fmt.Errorf("invalid path %q; must start with %q", path, pathDir)
	}
	return path, nil
}

// getPartsToMerge returns optimal parts to merge from pws.
//
// if isFinal is set, then merge harder.
//
// The returned parts will contain less than maxItems items.
func getPartsToMerge(pws []*partWrapper, maxItems uint64, isFinal bool) []*partWrapper {
	pwsRemaining := make([]*partWrapper, 0, len(pws))
	for _, pw := range pws {
		if !pw.isInMerge {
			pwsRemaining = append(pwsRemaining, pw)
		}
	}
	maxPartsToMerge := defaultPartsToMerge
	var dst []*partWrapper
	if isFinal {
		for len(dst) == 0 && maxPartsToMerge >= finalPartsToMerge {
			dst = appendPartsToMerge(dst[:0], pwsRemaining, maxPartsToMerge, maxItems)
			maxPartsToMerge--
		}
	} else {
		dst = appendPartsToMerge(dst[:0], pwsRemaining, maxPartsToMerge, maxItems)
	}
	for _, pw := range dst {
		if pw.isInMerge {
			logger.Panicf("BUG: partWrapper.isInMerge is already set")
		}
		pw.isInMerge = true
	}
	return dst
}

// appendPartsToMerge finds optimal parts to merge from src, appends
// them to dst and returns the result.
func appendPartsToMerge(dst, src []*partWrapper, maxPartsToMerge int, maxItems uint64) []*partWrapper {
	if len(src) < 2 {
		// There is no need in merging zero or one part :)
		return dst
	}
	if maxPartsToMerge < 2 {
		logger.Panicf("BUG: maxPartsToMerge cannot be smaller than 2; got %d", maxPartsToMerge)
	}

	// Filter out too big parts.
	// This should reduce N for O(n^2) algorithm below.
	maxInPartItems := maxItems / 2
	tmp := make([]*partWrapper, 0, len(src))
	for _, pw := range src {
		if pw.p.ph.itemsCount > maxInPartItems {
			continue
		}
		tmp = append(tmp, pw)
	}
	src = tmp

	// Sort src parts by itemsCount.
	sort.Slice(src, func(i, j int) bool { return src[i].p.ph.itemsCount < src[j].p.ph.itemsCount })

	n := maxPartsToMerge
	if len(src) < n {
		n = len(src)
	}

	// Exhaustive search for parts giving the lowest write amplification
	// when merged.
	var pws []*partWrapper
	maxM := float64(0)
	for i := 2; i <= n; i++ {
		for j := 0; j <= len(src)-i; j++ {
			itemsSum := uint64(0)
			a := src[j : j+i]
			for _, pw := range a {
				itemsSum += pw.p.ph.itemsCount
			}
			if itemsSum > maxItems {
				// There is no sense in checking the remaining bigger parts.
				break
			}
			m := float64(itemsSum) / float64(a[len(a)-1].p.ph.itemsCount)
			if m < maxM {
				continue
			}
			maxM = m
			pws = a
		}
	}

	minM := float64(maxPartsToMerge) / 2
	if minM < 1.7 {
		minM = 1.7
	}
	if maxM < minM {
		// There is no sense in merging parts with too small m.
		return dst
	}
	return append(dst, pws...)
}

func removeParts(pws []*partWrapper, partsToRemove map[*partWrapper]bool) ([]*partWrapper, int) {
	removedParts := 0
	dst := pws[:0]
	for _, pw := range pws {
		if partsToRemove[pw] {
			removedParts++
			continue
		}
		dst = append(dst, pw)
	}
	return dst, removedParts
}

func isSpecialDir(name string) bool {
	// Snapshots and cache dirs aren't used anymore.
	// Keep them here for backwards compatibility.
	return name == "tmp" || name == "txn" || name == "snapshots" || name == "cache"
}<|MERGE_RESOLUTION|>--- conflicted
+++ resolved
@@ -1062,9 +1062,6 @@
 }
 
 func runTransactions(txnLock *sync.RWMutex, path string) error {
-<<<<<<< HEAD
-	txnDir := filepath.Join(path, "txn")
-=======
 	// Wait until all the previous pending transaction deletions are finished.
 	pendingTxnDeletionsWG.Wait()
 
@@ -1072,7 +1069,6 @@
 	defer pendingTxnDeletionsWG.Wait()
 
 	txnDir := path + "/txn"
->>>>>>> e3c462f0
 	d, err := os.Open(txnDir)
 	if err != nil {
 		if os.IsNotExist(err) {
