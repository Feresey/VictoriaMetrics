package storage

import (
	"fmt"
	"os"
	"path/filepath"
	"sync"
	"sync/atomic"
	"time"

	"github.com/VictoriaMetrics/VictoriaMetrics/lib/fs"
	"github.com/VictoriaMetrics/VictoriaMetrics/lib/logger"
	"github.com/VictoriaMetrics/VictoriaMetrics/lib/uint64set"
)

// table represents a single table with time series data.
type table struct {
	path                string
	smallPartitionsPath string
	bigPartitionsPath   string

	getDeletedMetricIDs func() *uint64set.Set

	ptws     []*partitionWrapper
	ptwsLock sync.Mutex

	flockF *os.File

	stop chan struct{}

	retentionMilliseconds int64
	retentionWatcherWG    sync.WaitGroup
}

// partitionWrapper provides refcounting mechanism for the partition.
type partitionWrapper struct {
	// Atomic counters must be at the top of struct for proper 8-byte alignment on 32-bit archs.
	// See https://github.com/VictoriaMetrics/VictoriaMetrics/issues/212

	refCount uint64

	// The partition must be dropped if mustDrop > 0
	mustDrop uint64

	pt *partition
}

func (ptw *partitionWrapper) incRef() {
	atomic.AddUint64(&ptw.refCount, 1)
}

func (ptw *partitionWrapper) decRef() {
	n := atomic.AddUint64(&ptw.refCount, ^uint64(0))
	if int64(n) < 0 {
		logger.Panicf("BUG: pts.refCount must be positive; got %d", int64(n))
	}
	if n > 0 {
		return
	}

	// refCount is zero. Close the partition.
	ptw.pt.MustClose()

	if atomic.LoadUint64(&ptw.mustDrop) == 0 {
		ptw.pt = nil
		return
	}

	// ptw.mustDrop > 0. Drop the partition.
	ptw.pt.Drop()
	ptw.pt = nil
}

func (ptw *partitionWrapper) scheduleToDrop() {
	atomic.AddUint64(&ptw.mustDrop, 1)
}

// openTable opens a table on the given path with the given retentionMonths.
//
// The table is created if it doesn't exist.
//
// Data older than the retentionMonths may be dropped at any time.
func openTable(path string, retentionMonths int, getDeletedMetricIDs func() *uint64set.Set) (*table, error) {
	path = filepath.Clean(path)

	// Create a directory for the table if it doesn't exist yet.
	if err := fs.MkdirAllIfNotExist(path); err != nil {
		return nil, fmt.Errorf("cannot create directory for table %q: %s", path, err)
	}

	// Protect from concurrent opens.
	flockF, err := fs.CreateFlockFile(path)
	if err != nil {
		return nil, err
	}

	// Create directories for small and big partitions if they don't exist yet.
	smallPartitionsPath := filepath.Join(path, "small")
	if err := fs.MkdirAllIfNotExist(smallPartitionsPath); err != nil {
		return nil, fmt.Errorf("cannot create directory for small partitions %q: %s", smallPartitionsPath, err)
	}
	smallSnapshotsPath := filepath.Join(smallPartitionsPath, "snapshots")
	if err := fs.MkdirAllIfNotExist(smallSnapshotsPath); err != nil {
		return nil, fmt.Errorf("cannot create %q: %s", smallSnapshotsPath, err)
	}
	bigPartitionsPath := filepath.Join(path, "big")
	if err := fs.MkdirAllIfNotExist(bigPartitionsPath); err != nil {
		return nil, fmt.Errorf("cannot create directory for big partitions %q: %s", bigPartitionsPath, err)
	}
	bigSnapshotsPath := filepath.Join(bigPartitionsPath, "snapshots")
	if err := fs.MkdirAllIfNotExist(bigSnapshotsPath); err != nil {
		return nil, fmt.Errorf("cannot create %q: %s", bigSnapshotsPath, err)
	}

	// Open partitions.
	pts, err := openPartitions(smallPartitionsPath, bigPartitionsPath, getDeletedMetricIDs)
	if err != nil {
		return nil, fmt.Errorf("cannot open partitions in the table %q: %s", path, err)
	}

	tb := &table{
		path:                path,
		smallPartitionsPath: smallPartitionsPath,
		bigPartitionsPath:   bigPartitionsPath,
		getDeletedMetricIDs: getDeletedMetricIDs,

		flockF: flockF,

		stop: make(chan struct{}),
	}
	for _, pt := range pts {
		tb.addPartitionNolock(pt)
	}
	if retentionMonths <= 0 || retentionMonths > maxRetentionMonths {
		retentionMonths = maxRetentionMonths
	}
	tb.retentionMilliseconds = int64(retentionMonths) * 31 * 24 * 3600 * 1e3

	tb.startRetentionWatcher()
	return tb, nil
}

// CreateSnapshot creates tb snapshot and returns paths to small and big parts of it.
func (tb *table) CreateSnapshot(snapshotName string) (string, string, error) {
	logger.Infof("creating table snapshot of %q...", tb.path)
	startTime := time.Now()

	ptws := tb.GetPartitions(nil)
	defer tb.PutPartitions(ptws)

	dstSmallDir := fmt.Sprintf(filepath.FromSlash("%s/small/snapshots/%s"), tb.path, snapshotName)
	if err := fs.MkdirAllFailIfExist(dstSmallDir); err != nil {
		return "", "", fmt.Errorf("cannot create dir %q: %s", dstSmallDir, err)
	}
	dstBigDir := fmt.Sprintf(filepath.FromSlash("%s/big/snapshots/%s"), tb.path, snapshotName)
	if err := fs.MkdirAllFailIfExist(dstBigDir); err != nil {
		return "", "", fmt.Errorf("cannot create dir %q: %s", dstBigDir, err)
	}

	for _, ptw := range ptws {
		smallPath := filepath.Join(dstSmallDir, ptw.pt.name)
		bigPath := filepath.Join(dstBigDir, ptw.pt.name)
		if err := ptw.pt.CreateSnapshotAt(smallPath, bigPath); err != nil {
			return "", "", fmt.Errorf("cannot create snapshot for partition %q in %q: %s", ptw.pt.name, tb.path, err)
		}
	}

	fs.MustSyncPath(dstSmallDir)
	fs.MustSyncPath(dstBigDir)
	fs.MustSyncPath(filepath.Dir(dstSmallDir))
	fs.MustSyncPath(filepath.Dir(dstBigDir))

	logger.Infof("created table snapshot for %q at (%q, %q) in %s", tb.path, dstSmallDir, dstBigDir, time.Since(startTime))
	return dstSmallDir, dstBigDir, nil
}

// MustDeleteSnapshot deletes snapshot with the given snapshotName.
func (tb *table) MustDeleteSnapshot(snapshotName string) {
	smallDir := fmt.Sprintf(filepath.FromSlash("%s/small/snapshots/%s"), tb.path, snapshotName)
	fs.MustRemoveAll(smallDir)
	bigDir := fmt.Sprintf(filepath.FromSlash("%s/big/snapshots/%s"), tb.path, snapshotName)
	fs.MustRemoveAll(bigDir)
}

func (tb *table) addPartitionNolock(pt *partition) {
	ptw := &partitionWrapper{
		pt:       pt,
		refCount: 1,
	}
	tb.ptws = append(tb.ptws, ptw)
}

// MustClose closes the table.
func (tb *table) MustClose() {
	close(tb.stop)
	tb.retentionWatcherWG.Wait()

	tb.ptwsLock.Lock()
	ptws := tb.ptws
	tb.ptws = nil
	tb.ptwsLock.Unlock()

	// Decrement references to partitions, so they may be eventually closed after
	// pending searches are done.
	for _, ptw := range ptws {
		ptw.decRef()
	}

	// Release exclusive lock on the table.
	if err := tb.flockF.Close(); err != nil {
		logger.Panicf("FATAL: cannot release lock on %q: %s", tb.flockF.Name(), err)
	}
}

// flushRawRows flushes all the pending rows, so they become visible to search.
//
// This function is for debug purposes only.
func (tb *table) flushRawRows() {
	ptws := tb.GetPartitions(nil)
	defer tb.PutPartitions(ptws)

	for _, ptw := range ptws {
		ptw.pt.flushRawRows(true)
	}
}

// TableMetrics contains essential metrics for the table.
type TableMetrics struct {
	partitionMetrics

	PartitionsRefCount uint64
}

// UpdateMetrics updates m with metrics from tb.
func (tb *table) UpdateMetrics(m *TableMetrics) {
	tb.ptwsLock.Lock()
	for _, ptw := range tb.ptws {
		ptw.pt.UpdateMetrics(&m.partitionMetrics)
		m.PartitionsRefCount += atomic.LoadUint64(&ptw.refCount)
	}
	tb.ptwsLock.Unlock()
}

// AddRows adds the given rows to the table tb.
func (tb *table) AddRows(rows []rawRow) error {
	if len(rows) == 0 {
		return nil
	}

	// Verify whether all the rows may be added to a single partition.
	ptwsX := getPartitionWrappers()
	defer putPartitionWrappers(ptwsX)

	ptwsX.a = tb.GetPartitions(ptwsX.a[:0])
	ptws := ptwsX.a
	for _, ptw := range ptws {
		singlePt := true
		for i := range rows {
			if !ptw.pt.HasTimestamp(rows[i].Timestamp) {
				singlePt = false
				break
			}
		}
		if !singlePt {
			continue
		}

		// Move the partition with the matching rows to the front of tb.ptws,
		// so it will be detected faster next time.
		tb.ptwsLock.Lock()
		for i := range tb.ptws {
			if ptw == tb.ptws[i] {
				tb.ptws[0], tb.ptws[i] = tb.ptws[i], tb.ptws[0]
				break
			}
		}
		tb.ptwsLock.Unlock()

		// Fast path - add all the rows into the ptw.
		ptw.pt.AddRows(rows)
		tb.PutPartitions(ptws)
		return nil
	}

	// Slower path - split rows into per-partition buckets.
	ptBuckets := make(map[*partitionWrapper][]rawRow)
	var missingRows []rawRow
	for i := range rows {
		r := &rows[i]
		ptFound := false
		for _, ptw := range ptws {
			if ptw.pt.HasTimestamp(r.Timestamp) {
				ptBuckets[ptw] = append(ptBuckets[ptw], *r)
				ptFound = true
				break
			}
		}
		if !ptFound {
			missingRows = append(missingRows, *r)
		}
	}

	for ptw, ptRows := range ptBuckets {
		ptw.pt.AddRows(ptRows)
	}
	tb.PutPartitions(ptws)
	if len(missingRows) == 0 {
		return nil
	}

	// The slowest path - there are rows that don't fit any existing partition.
	// Create new partitions for these rows.
	// Do this under tb.ptwsLock.
	minTimestamp, maxTimestamp := tb.getMinMaxTimestamps()
	tb.ptwsLock.Lock()
	var errors []error
	for i := range missingRows {
		r := &missingRows[i]

		if r.Timestamp < minTimestamp || r.Timestamp > maxTimestamp {
			// Silently skip row outside retention, since it should be deleted anyway.
			continue
		}

		// Make sure the partition for the r hasn't been added by another goroutines.
		ptFound := false
		for _, ptw := range tb.ptws {
			if ptw.pt.HasTimestamp(r.Timestamp) {
				ptFound = true
				ptw.pt.AddRows(missingRows[i : i+1])
				break
			}
		}
		if ptFound {
			continue
		}

		pt, err := createPartition(r.Timestamp, tb.smallPartitionsPath, tb.bigPartitionsPath, tb.getDeletedMetricIDs)
		if err != nil {
			errors = append(errors, err)
			continue
		}
		pt.AddRows(missingRows[i : i+1])
		tb.addPartitionNolock(pt)
	}
	tb.ptwsLock.Unlock()

	if len(errors) > 0 {
		// Return only the first error, since it has no sense in returning all errors.
		return fmt.Errorf("errors while adding rows to table %q: %s", tb.path, errors[0])
	}
	return nil
}

func (tb *table) getMinMaxTimestamps() (int64, int64) {
	now := timestampFromTime(time.Now())
	minTimestamp := now - tb.retentionMilliseconds
	maxTimestamp := now + 2*24*3600*1000 // allow max +2 days from now due to timezones shit :)
	if minTimestamp < 0 {
		// Negative timestamps aren't supported by the storage.
		minTimestamp = 0
	}
	if maxTimestamp < 0 {
		maxTimestamp = (1 << 63) - 1
	}
	return minTimestamp, maxTimestamp
}

func (tb *table) startRetentionWatcher() {
	tb.retentionWatcherWG.Add(1)
	go func() {
		tb.retentionWatcher()
		tb.retentionWatcherWG.Done()
	}()
}

func (tb *table) retentionWatcher() {
	t := time.NewTimer(time.Minute)
	for {
		select {
		case <-tb.stop:
			return
		case <-t.C:
			t.Reset(time.Minute)
		}

		minTimestamp := timestampFromTime(time.Now()) - tb.retentionMilliseconds
		var ptwsDrop []*partitionWrapper
		tb.ptwsLock.Lock()
		dst := tb.ptws[:0]
		for _, ptw := range tb.ptws {
			if ptw.pt.tr.MaxTimestamp < minTimestamp {
				ptwsDrop = append(ptwsDrop, ptw)
			} else {
				dst = append(dst, ptw)
			}
		}
		tb.ptws = dst
		tb.ptwsLock.Unlock()

		if len(ptwsDrop) == 0 {
			continue
		}

		// There are paritions to drop. Drop them.

		// Remove table references from partitions, so they will be eventually
		// closed and dropped after all the pending searches are done.
		for _, ptw := range ptwsDrop {
			ptw.scheduleToDrop()
			ptw.decRef()
		}
	}
}

// GetPartitions appends tb's partitions snapshot to dst and returns the result.
//
// The returned partitions must be passed to PutPartitions
// when they no longer needed.
func (tb *table) GetPartitions(dst []*partitionWrapper) []*partitionWrapper {
	tb.ptwsLock.Lock()
	for _, ptw := range tb.ptws {
		ptw.incRef()
		dst = append(dst, ptw)
	}
	tb.ptwsLock.Unlock()

	return dst
}

// PutPartitions deregisters ptws obtained via GetPartitions.
func (tb *table) PutPartitions(ptws []*partitionWrapper) {
	for _, ptw := range ptws {
		ptw.decRef()
	}
}

func openPartitions(smallPartitionsPath, bigPartitionsPath string, getDeletedMetricIDs func() *uint64set.Set) ([]*partition, error) {
	// Certain partition directories in either `big` or `small` dir may be missing
	// after restoring from backup. So populate partition names from both dirs.
	ptNames := make(map[string]bool)
	if err := populatePartitionNames(smallPartitionsPath, ptNames); err != nil {
		return nil, err
	}
	if err := populatePartitionNames(bigPartitionsPath, ptNames); err != nil {
		return nil, err
	}
	var pts []*partition
	for ptName := range ptNames {
		smallPartsPath := smallPartitionsPath + "/" + ptName
		bigPartsPath := bigPartitionsPath + "/" + ptName
		pt, err := openPartition(smallPartsPath, bigPartsPath, getDeletedMetricIDs)
		if err != nil {
			mustClosePartitions(pts)
			return nil, fmt.Errorf("cannot open partition %q: %s", ptName, err)
		}
		pts = append(pts, pt)
	}
	return pts, nil
}

func populatePartitionNames(partitionsPath string, ptNames map[string]bool) error {
	d, err := os.Open(partitionsPath)
	if err != nil {
		return fmt.Errorf("cannot open directory with partitions %q: %s", partitionsPath, err)
	}
	defer fs.MustClose(d)

	fis, err := d.Readdir(-1)
	if err != nil {
		return fmt.Errorf("cannot read directory with partitions %q: %s", partitionsPath, err)
	}
	for _, fi := range fis {
		if !fs.IsDirOrSymlink(fi) {
			// Skip non-directories
			continue
		}
		ptName := fi.Name()
		if ptName == "snapshots" {
			// Skip directory with snapshots
			continue
		}
<<<<<<< HEAD
		smallPartsPath := filepath.Join(smallPartitionsPath, ptName)
		bigPartsPath := filepath.Join(bigPartitionsPath, ptName)
		pt, err := openPartition(smallPartsPath, bigPartsPath, getDeletedMetricIDs)
		if err != nil {
			mustClosePartitions(pts)
			return nil, fmt.Errorf("cannot open partition %q: %s", ptName, err)
		}
		pts = append(pts, pt)
=======
		ptNames[ptName] = true
>>>>>>> e3c462f0
	}
	return nil
}

func mustClosePartitions(pts []*partition) {
	for _, pt := range pts {
		pt.MustClose()
	}
}

type partitionWrappers struct {
	a []*partitionWrapper
}

func getPartitionWrappers() *partitionWrappers {
	v := ptwsPool.Get()
	if v == nil {
		return &partitionWrappers{}
	}
	return v.(*partitionWrappers)
}

func putPartitionWrappers(ptwsX *partitionWrappers) {
	ptwsX.a = ptwsX.a[:0]
	ptwsPool.Put(ptwsX)
}

var ptwsPool sync.Pool<|MERGE_RESOLUTION|>--- conflicted
+++ resolved
@@ -480,18 +480,7 @@
 			// Skip directory with snapshots
 			continue
 		}
-<<<<<<< HEAD
-		smallPartsPath := filepath.Join(smallPartitionsPath, ptName)
-		bigPartsPath := filepath.Join(bigPartitionsPath, ptName)
-		pt, err := openPartition(smallPartsPath, bigPartsPath, getDeletedMetricIDs)
-		if err != nil {
-			mustClosePartitions(pts)
-			return nil, fmt.Errorf("cannot open partition %q: %s", ptName, err)
-		}
-		pts = append(pts, pt)
-=======
 		ptNames[ptName] = true
->>>>>>> e3c462f0
 	}
 	return nil
 }
