--- conflicted
+++ resolved
@@ -1450,17 +1450,13 @@
 }
 
 func runTransactions(txnLock *sync.RWMutex, pathPrefix1, pathPrefix2, path string) error {
-<<<<<<< HEAD
-	txnDir := filepath.Join(path, "txn")
-=======
 	// Wait until all the previous pending transaction deletions are finished.
 	pendingTxnDeletionsWG.Wait()
-
+	
 	// Make sure all the current transaction deletions are finished before exiting.
 	defer pendingTxnDeletionsWG.Wait()
-
-	txnDir := path + "/txn"
->>>>>>> e3c462f0
+	
+	txnDir := filepath.Join(path, "txn")
 	d, err := os.Open(txnDir)
 	if err != nil {
 		if os.IsNotExist(err) {
